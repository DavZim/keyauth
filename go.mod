module github.com/gofiber/keyauth

go 1.11

<<<<<<< HEAD
require github.com/gofiber/fiber v1.8.43
=======
require github.com/gofiber/fiber v1.8.431
>>>>>>> b25ac932
<|MERGE_RESOLUTION|>--- conflicted
+++ resolved
@@ -2,8 +2,4 @@
 
 go 1.11
 
-<<<<<<< HEAD
-require github.com/gofiber/fiber v1.8.43
-=======
 require github.com/gofiber/fiber v1.8.431
->>>>>>> b25ac932
